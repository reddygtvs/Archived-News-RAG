--- conflicted
+++ resolved
@@ -19,46 +19,6 @@
   return (
     <div className="mb-16">
       <form onSubmit={onSubmit} className="flex justify-center">
-<<<<<<< HEAD
-        <div className="relative w-full max-w-2xl">
-          <input
-            type="text"
-            placeholder="Select a question from the scrolling examples above..."
-            value={query}
-            onChange={onQueryChange}
-            disabled={true}
-            readOnly={true}
-            className="w-full px-4 py-5 pr-20 text-white placeholder-gray-400 focus:outline-none cursor-not-allowed"
-            style={{
-              backgroundColor: 'rgb(17, 17, 16)',
-              border: '1px solid rgb(55, 55, 53)',
-              borderRadius: '8px'
-            }}
-          />
-          <button
-            type="submit"
-            disabled={loading || !query.trim()}
-            className="absolute right-3 top-1/2 transform -translate-y-1/2 w-12 h-12 flex items-center justify-center transition-all duration-200 hover:scale-105"
-            style={{
-              background: loading || !query.trim() 
-                ? 'linear-gradient(135deg, rgba(30, 30, 30, 0.8), rgba(20, 20, 20, 0.9))' 
-                : 'linear-gradient(135deg, #39ff14, #22c55e)',
-              color: loading || !query.trim() ? 'rgb(156, 163, 175)' : '#000',
-              border: loading || !query.trim() ? '1px solid rgba(255, 255, 255, 0.1)' : 'none',
-              borderRadius: '8px',
-              boxShadow: loading || !query.trim() 
-                ? '0 2px 8px rgba(0, 0, 0, 0.2), inset 0 1px 0 rgba(255, 255, 255, 0.1)' 
-                : '0 4px 12px rgba(57, 255, 20, 0.3), 0 2px 8px rgba(0, 0, 0, 0.2)',
-              backdropFilter: 'blur(10px)'
-            }}
-          >
-            {loading ? (
-              <div className="animate-spin rounded-full h-5 w-5 border-2 border-gray-400 border-t-transparent"></div>
-            ) : (
-              <span style={{ fontSize: '24px', fontWeight: 'bold' }}>▶</span>
-            )}
-          </button>
-=======
         <div className="relative w-full max-w-3xl">
           <div className="glass-strong rounded-lg p-2 shadow-premium-lg">
             <div className="relative">
@@ -110,7 +70,6 @@
               </span>
             </div>
           </div>
->>>>>>> b6476158
         </div>
       </form>
       
